### Project Purpose

- An E2E framework to allow testing celestia ecosystem projects in docker environments.
  - specifically to these repos
<<<<<<< HEAD
    - <https://github.com/celestiaorg/celestia-app>
    - <https://github.com/celestiaorg/celestia-node>
    - <https://github.com/evstack/ev-node>
=======
    - https://github.com/celestiaorg/celestia-app
    - https://github.com/celestiaorg/celestia-node
    - https://github.com/evstack/ev-node
>>>>>>> 1a4acde3

### Project Structure

- `framework/docker` Provide implementations to deploy components in docker.
- `framework/testutil` Contains utility functions in subpackages.
  - these functions should depend on small interfaces defined in the same package to avoid dependency cycles.
- `framework/types` Contains the main set of interfaces that consuming libraries will import.

### Commands

- `make lint-fix` lint the project
- `make test-short` runs tests in short mode, this does not deploy any docker resources.
- `make test` run tests for the project (this can take time as it deploys docker resources)

### Do Not Section

- don't use any emojis.
- avoid excessive comments, only include comments when the intent is not clear, do not add comments saying what the code does.

### Other

- If any configuration changes such as adding new environment variables, make sure their usage is properly outlined in README.md<|MERGE_RESOLUTION|>--- conflicted
+++ resolved
@@ -2,15 +2,9 @@
 
 - An E2E framework to allow testing celestia ecosystem projects in docker environments.
   - specifically to these repos
-<<<<<<< HEAD
-    - <https://github.com/celestiaorg/celestia-app>
-    - <https://github.com/celestiaorg/celestia-node>
-    - <https://github.com/evstack/ev-node>
-=======
     - https://github.com/celestiaorg/celestia-app
     - https://github.com/celestiaorg/celestia-node
     - https://github.com/evstack/ev-node
->>>>>>> 1a4acde3
 
 ### Project Structure
 
