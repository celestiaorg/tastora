package types

import (
	"context"
	"fmt"
<<<<<<< HEAD
=======
	"github.com/celestiaorg/go-square/v2/share"
	"github.com/celestiaorg/tastora/framework/testutil/toml"
>>>>>>> fad0af53
	"regexp"

	"github.com/celestiaorg/go-square/v2/share"
)

var p2pAddressPattern *regexp.Regexp

func init() {
	// match a pattern like the following
	// /ip4/172.91.0.3/tcp/2121
	// can be used to extract
	p2pAddressPattern = regexp.MustCompile(`^/ip4/\d+\.\d+\.\d+\.\d+/tcp/\d+$`)
}

// P2PInfo represents peer-to-peer network information including a unique PeerID and a list of network addresses.
// Note: the json tags are explicitly upper case as the actual type returned from the api does not have json
// tags, and the tags on this struct map to the field names (default in go if no json tags are provided).
type P2PInfo struct {
	PeerID    string   `json:"ID"`
	Addresses []string `json:"Addrs"`
}

// GetP2PAddress generates a P2P address by combining the first valid TCPv4 address and the PeerID.
// Returns the constructed P2P address as a string or an error if no valid address is found.
// This can be used to pass to the light node via the CELESTIA_CUSTOM environment variable.
func (p P2PInfo) GetP2PAddress() (string, error) {
	addr, err := extractFirstTCPv4Addr(p.Addresses)
	if err != nil {
		return "", err
	}
	return fmt.Sprintf("%s/p2p/%s", addr, p.PeerID), nil
}

// extractFirstTCPv4Addr returns the first /ip4/.../tcp/... address from a list of multiaddrs.
func extractFirstTCPv4Addr(addrs []string) (string, error) {
	for _, addr := range addrs {
		if p2pAddressPattern.MatchString(addr) {
			return addr, nil
		}
	}
	return "", fmt.Errorf("no /ip4/.../tcp/... address found")
}

type Header struct {
	Height uint64 `json:"height"`
}

type DANodeType int

const (
	BridgeNode DANodeType = iota
	LightNode
)

func (n DANodeType) String() string {
	return nodeStrings[n]
}

var nodeStrings = [...]string{
	"bridge",
	"light",
}

type DANode interface {
	// Start starts the node.
	Start(ctx context.Context, opts ...DANodeStartOption) error
	// Stop stops the node.
	Stop(ctx context.Context) error
	// GetType returns the type of node. E.g. "bridge" / "light"
	GetType() DANodeType
	// GetHeader returns a header at a specified height.
	GetHeader(ctx context.Context, height uint64) (Header, error)
	// GetAllBlobs retrieves all blobs at the specified block height filtered by the provided namespaces.
	GetAllBlobs(ctx context.Context, height uint64, namespaces []share.Namespace) ([]Blob, error)
	// GetHostRPCAddress returns the externally resolvable RPC address of the node.
	GetHostRPCAddress() string
	// GetP2PInfo retrieves peer-to-peer network information including the PeerID and network addresses for the node.
	GetP2PInfo(ctx context.Context) (P2PInfo, error)
	// ModifyConfigFiles modifies the specified config files with the provided TOML modifications.
	// the keys are the relative paths to the config file to be modified.
	ModifyConfigFiles(ctx context.Context, configModifications map[string]toml.Toml) error
}

type Blob struct {
	Namespace    string `json:"namespace"`
	Data         string `json:"data"`
	ShareVersion int    `json:"share_version"`
	Commitment   string `json:"commitment"`
	Index        int    `json:"index"`
}

type DANodeStartOption func(*DANodeStartOptions)

// DANodeStartOptions represents the configuration options required for starting a DA node.
type DANodeStartOptions struct {
	// ChainID is the chain ID.
	ChainID string
	// StartArguments specifies any additional start arguments after "celestia start <type>"
	StartArguments []string
	// EnvironmentVariables specifies any environment variables that should be passed to the DANode
	// e.g. the CELESTIA_CUSTOM environment variable.
	EnvironmentVariables map[string]string
	// ConfigModifications specifies modifications to be applied to config files.
	// The map key is the file path, and the value is the TOML modifications to apply.
	ConfigModifications map[string]toml.Toml
}

// WithAdditionalStartArguments sets the additional start arguments to be used.
func WithAdditionalStartArguments(startArgs ...string) DANodeStartOption {
	return func(o *DANodeStartOptions) {
		o.StartArguments = startArgs
	}
}

// WithEnvironmentVariables sets the environment variables to be used.
func WithEnvironmentVariables(envVars map[string]string) DANodeStartOption {
	return func(o *DANodeStartOptions) {
		o.EnvironmentVariables = envVars
	}
}

// WithChainID sets the chainID.
func WithChainID(chainID string) DANodeStartOption {
	return func(o *DANodeStartOptions) {
		o.ChainID = chainID
	}
}

<<<<<<< HEAD
// WithCoreIP sets the core IP address for the DA node to connect to.
func WithCoreIP(coreIP string) DANodeStartOption {
	return func(o *DANodeStartOptions) {
		if o.EnvironmentVariables == nil {
			o.EnvironmentVariables = make(map[string]string)
		}
		// Store core IP for later use in building CELESTIA_CUSTOM
		o.EnvironmentVariables["CELESTIA_CORE_IP"] = coreIP
	}
}

// WithGenesisBlockHash sets the genesis block hash for the DA node.
func WithGenesisBlockHash(genesisHash string) DANodeStartOption {
	return func(o *DANodeStartOptions) {
		if o.EnvironmentVariables == nil {
			o.EnvironmentVariables = make(map[string]string)
		}
		// Store genesis hash for later use in building CELESTIA_CUSTOM
		o.EnvironmentVariables["CELESTIA_GENESIS_HASH"] = genesisHash
	}
}

// WithP2PAddress sets the P2P address for the DA node to connect to.
func WithP2PAddress(p2pAddr string) DANodeStartOption {
	return func(o *DANodeStartOptions) {
		if o.EnvironmentVariables == nil {
			o.EnvironmentVariables = make(map[string]string)
		}
		// Store P2P address for later use in building CELESTIA_CUSTOM
		o.EnvironmentVariables["CELESTIA_P2P_ADDRESS"] = p2pAddr
=======
// WithConfigModifications sets the config modifications to be applied to config files.
func WithConfigModifications(configModifications map[string]toml.Toml) DANodeStartOption {
	return func(o *DANodeStartOptions) {
		o.ConfigModifications = configModifications
>>>>>>> fad0af53
	}
}<|MERGE_RESOLUTION|>--- conflicted
+++ resolved
@@ -3,12 +3,10 @@
 import (
 	"context"
 	"fmt"
-<<<<<<< HEAD
-=======
+	"regexp"
+
 	"github.com/celestiaorg/go-square/v2/share"
 	"github.com/celestiaorg/tastora/framework/testutil/toml"
->>>>>>> fad0af53
-	"regexp"
 
 	"github.com/celestiaorg/go-square/v2/share"
 )
@@ -136,7 +134,6 @@
 	}
 }
 
-<<<<<<< HEAD
 // WithCoreIP sets the core IP address for the DA node to connect to.
 func WithCoreIP(coreIP string) DANodeStartOption {
 	return func(o *DANodeStartOptions) {
@@ -167,11 +164,12 @@
 		}
 		// Store P2P address for later use in building CELESTIA_CUSTOM
 		o.EnvironmentVariables["CELESTIA_P2P_ADDRESS"] = p2pAddr
-=======
+	}
+}
+
 // WithConfigModifications sets the config modifications to be applied to config files.
 func WithConfigModifications(configModifications map[string]toml.Toml) DANodeStartOption {
 	return func(o *DANodeStartOptions) {
 		o.ConfigModifications = configModifications
->>>>>>> fad0af53
 	}
 }