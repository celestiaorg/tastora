package types

import (
	"context"

	"github.com/celestiaorg/go-square/v2/share"
	rpcclient "github.com/cometbft/cometbft/rpc/client"
	"github.com/cosmos/cosmos-sdk/crypto/keyring"
	sdk "github.com/cosmos/cosmos-sdk/types"
)

type Chain interface {
	// Height returns the current height of the chain.
	Height(ctx context.Context) (int64, error)
	// Start starts the chain.
	Start(ctx context.Context) error
	// Stop stops the chain.
	Stop(ctx context.Context) error
	// GetHostRPCAddress returns the RPC address of the chain resolvable by the test runner.
	GetHostRPCAddress() string
	// GetGRPCAddress returns the internal GRPC address.
	GetGRPCAddress() string
	// GetVolumeName is a docker specific field, it is the name of the docker volume the chain nodes are mounted to.
	GetVolumeName() string // TODO: this should be removed and is a temporary function for docker only PoC.
	// GetNodes returns a slice of ChainNodes.
	GetNodes() []ChainNode
	// CreateWallet creates a new wallet with the specified keyName and returns the Wallet instance or an error.
	CreateWallet(ctx context.Context, keyName string) (Wallet, error)
	// BroadcastMessages sends multiple messages to the blockchain network using the signingWallet, returning a transaction response.
	BroadcastMessages(ctx context.Context, signingWallet Wallet, msgs ...sdk.Msg) (sdk.TxResponse, error)
	// BroadcastBlobMessage broadcasts a transaction that includes a message and associated blobs to the blockchain.
	BroadcastBlobMessage(ctx context.Context, signingWallet Wallet, msg sdk.Msg, blobs ...*share.Blob) (sdk.TxResponse, error)
	// UpgradeVersion upgrades the chain to the specified version.
	UpgradeVersion(ctx context.Context, version string)
	// GetFaucetWallet returns the faucet wallet.
	GetFaucetWallet() Wallet
	// GetChainID returns the chain ID.
	GetChainID() string
}

type ChainNode interface {
	// GetType returns if the node is a fullnode or a validator. "fn" or a "val"
	GetType() string
	// GetRPCClient retrieves the RPC client associated with the chain node, returning the client instance or an error.
	GetRPCClient() (rpcclient.Client, error)
	// GetInternalPeerAddress returns the peer address resolvable within the network.
	GetInternalPeerAddress(ctx context.Context) (string, error)
	// GetInternalRPCAddress returns the rpc address resolvable within the network.
	GetInternalRPCAddress(ctx context.Context) (string, error)
	// GetInternalHostName returns the hostname resolvable within the network.
	GetInternalHostName(ctx context.Context) (string, error)
	// ReadFile reads the contents of a file specified by a relative filePath and returns its byte data or an error on failure.
	ReadFile(ctx context.Context, filePath string) ([]byte, error)
	// WriteFile writes the provided byte data to the specified relative filePath. An error is returned if the write operation fails.
	WriteFile(ctx context.Context, filePath string, data []byte) error
	// GetKeyring returns the keyring for this chain node.
	GetKeyring() (keyring.Keyring, error)
<<<<<<< HEAD
	// Exec executes a command directly in the running container and returns stdout, stderr, and error.
	Exec(ctx context.Context, command ...string) ([]byte, []byte, error)
	// ExecBinInContainer executes a binary command directly in the running container.
	// For celestia-app nodes, this automatically prefixes with the chain binary (e.g., "celestia-appd")
	// and includes necessary flags like --home. Returns stdout, stderr, and error.
	ExecBinInContainer(ctx context.Context, command ...string) ([]byte, []byte, error)
=======
	// Exec executes a command in the specified context with the given environment variables, returning stdout, stderr, and an error.
	Exec(ctx context.Context, cmd []string, env []string) ([]byte, []byte, error)
>>>>>>> 54ecc7ac
}<|MERGE_RESOLUTION|>--- conflicted
+++ resolved
@@ -55,15 +55,10 @@
 	WriteFile(ctx context.Context, filePath string, data []byte) error
 	// GetKeyring returns the keyring for this chain node.
 	GetKeyring() (keyring.Keyring, error)
-<<<<<<< HEAD
-	// Exec executes a command directly in the running container and returns stdout, stderr, and error.
-	Exec(ctx context.Context, command ...string) ([]byte, []byte, error)
 	// ExecBinInContainer executes a binary command directly in the running container.
 	// For celestia-app nodes, this automatically prefixes with the chain binary (e.g., "celestia-appd")
 	// and includes necessary flags like --home. Returns stdout, stderr, and error.
 	ExecBinInContainer(ctx context.Context, command ...string) ([]byte, []byte, error)
-=======
 	// Exec executes a command in the specified context with the given environment variables, returning stdout, stderr, and an error.
 	Exec(ctx context.Context, cmd []string, env []string) ([]byte, []byte, error)
->>>>>>> 54ecc7ac
 }