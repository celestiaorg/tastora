package docker

import (
	"bytes"
	"context"
	"fmt"
	"github.com/celestiaorg/go-square/v2/share"
	squaretx "github.com/celestiaorg/go-square/v2/tx"
	dockerinternal "github.com/celestiaorg/tastora/framework/docker/internal"
	"github.com/celestiaorg/tastora/framework/testutil/sdkacc"
	"github.com/celestiaorg/tastora/framework/testutil/wait"
	"github.com/celestiaorg/tastora/framework/types"
	sdktx "github.com/cosmos/cosmos-sdk/client/tx"
	"go.uber.org/zap"
	"path"
	"reflect"
	"time"

	"github.com/cosmos/cosmos-sdk/client"
	"github.com/cosmos/cosmos-sdk/client/flags"
	"github.com/cosmos/cosmos-sdk/crypto/keyring"
	sdk "github.com/cosmos/cosmos-sdk/types"
	"github.com/cosmos/cosmos-sdk/types/tx/signing"
	authtx "github.com/cosmos/cosmos-sdk/x/auth/tx"
)

// broadcaster is responsible for broadcasting trasactions to docker chains.
type broadcaster struct {
	// buf stores the output sdk.TxResponse when broadcast.Tx is invoked.
	buf *bytes.Buffer
	// keyrings is a mapping of keyrings which point to a temporary test directory. The contents
	// of this directory are copied from the node container for the specific wallet.
	keyrings map[types.Wallet]keyring.Keyring
	// chain is a reference to the Chain instance which will be the target of the messages.
	chain *Chain
<<<<<<< HEAD
=======
	// node is the specific node to broadcast through (defaults to chain.GetNode() if nil)
	node *ChainNode

>>>>>>> 8df517e0
	// factoryOptions is a slice of broadcast.FactoryOpt which enables arbitrary configuration of the tx.Factory.
	factoryOptions []types.FactoryOpt
	// clientContextOptions is a slice of broadcast.ClientContextOpt which enables arbitrary configuration of the client.Context.
<<<<<<< HEAD
	clientContextOptions []ClientContextOpt
	// chainNode is the node to target when broadcasting transactions.
	chainNode *ChainNode
=======
	clientContextOptions []types.ClientContextOpt
>>>>>>> 8df517e0
}

// NewBroadcaster returns an instance of Broadcaster which can be used with broadcast.Tx to
// broadcast messages sdk messages.
<<<<<<< HEAD
func newBroadcaster(chain *Chain) types.Broadcaster {
	return NewBroadcasterForNode(chain, nil)
}

// NewBroadcasterForNode returns an instance of Broadcaster which can be used with broadcast.Tx to
// broadcast messages sdk messages which will broadcast to a specific chain node.
func NewBroadcasterForNode(chain *Chain, chainNode *ChainNode) types.Broadcaster {
	// if nil is provided, we assume we don't caer which node is chosen.
	if chainNode == nil {
		chainNode = chain.GetNode()
	}
=======
func NewBroadcaster(chain *Chain) types.Broadcaster {
	return newBroadcasterForNode(chain, nil)
}
>>>>>>> 8df517e0

// newBroadcasterForNode returns an instance of Broadcaster that broadcasts through a specific node.
func newBroadcasterForNode(chain *Chain, node *ChainNode) types.Broadcaster {
	return &broadcaster{
<<<<<<< HEAD
		chain:     chain,
		chainNode: chainNode,
		buf:       &bytes.Buffer{},
		keyrings:  map[types.Wallet]keyring.Keyring{},
=======
		chain:    chain,
		node:     node,
		buf:      &bytes.Buffer{},
		keyrings: map[types.Wallet]keyring.Keyring{},
>>>>>>> 8df517e0
	}
}

// ConfigureFactoryOptions ensure the given configuration functions are run when calling GetFactory
// after all default options have been applied.
func (b *broadcaster) ConfigureFactoryOptions(opts ...types.FactoryOpt) {
	b.factoryOptions = append(b.factoryOptions, opts...)
}

// ConfigureClientContextOptions ensure the given configuration functions are run when calling GetClientContext
// after all default options have been applied.
func (b *broadcaster) ConfigureClientContextOptions(opts ...types.ClientContextOpt) {
	b.clientContextOptions = append(b.clientContextOptions, opts...)
}

// GetFactory returns an instance of tx.Factory that is configured with this Broadcaster's Chain
// and the provided wallet. ConfigureFactoryOptions can be used to specify arbitrary options to configure the returned
// factory.
func (b *broadcaster) GetFactory(ctx context.Context, wallet types.Wallet) (sdktx.Factory, error) {
	clientContext, err := b.GetClientContext(ctx, wallet)
	if err != nil {
		return sdktx.Factory{}, err
	}

	sdkAdd, err := sdkacc.AddressFromWallet(wallet)
	if err != nil {
		return sdktx.Factory{}, err
	}

	account, err := clientContext.AccountRetriever.GetAccount(clientContext, sdkAdd)
	if err != nil {
		return sdktx.Factory{}, err
	}

	f := b.defaultTxFactory(clientContext, account)
	for _, opt := range b.factoryOptions {
		f = opt(f)
	}
	return f, nil
}

// GetClientContext returns a client context that is configured with this Broadcaster's Chain and
// the provided wallet. ConfigureClientContextOptions can be used to configure arbitrary options to configure the returned
// client.Context.
func (b *broadcaster) GetClientContext(ctx context.Context, wallet types.Wallet) (client.Context, error) {
<<<<<<< HEAD
	cn := b.chainNode
=======
	cn := b.getNode()
>>>>>>> 8df517e0

	_, ok := b.keyrings[wallet]
	if !ok {
		containerKeyringDir := path.Join(cn.HomeDir(), "keyring-test")
		kr := dockerinternal.NewDockerKeyring(cn.DockerClient, cn.ContainerLifecycle.ContainerID(), containerKeyringDir, cn.EncodingConfig.Codec)
		b.keyrings[wallet] = kr
	}

	sdkAdd, err := sdkacc.AddressFromWallet(wallet)
	if err != nil {
		return client.Context{}, err
	}

	clientContext := b.defaultClientContext(wallet, sdkAdd)
	for _, opt := range b.clientContextOptions {
		clientContext = opt(clientContext)
	}
	return clientContext, nil
}

// GetTxResponseBytes returns the sdk.TxResponse bytes which returned from broadcast.Tx.
func (b *broadcaster) GetTxResponseBytes(ctx context.Context, wallet types.Wallet) ([]byte, error) {
	if b.buf == nil || b.buf.Len() == 0 {
		return nil, fmt.Errorf("empty buffer, transaction has not been executed yet")
	}
	return b.buf.Bytes(), nil
}

// UnmarshalTxResponseBytes accepts the sdk.TxResponse bytes and unmarshalls them into an
// instance of sdk.TxResponse.
func (b *broadcaster) UnmarshalTxResponseBytes(ctx context.Context, bytes []byte) (sdk.TxResponse, error) {
	resp := sdk.TxResponse{}
	if err := b.chain.cfg.ChainConfig.EncodingConfig.Codec.UnmarshalJSON(bytes, &resp); err != nil {
		return sdk.TxResponse{}, err
	}

	// persist nested errors such as ValidateBasic checks.
	code := resp.Code
	rawLog := resp.RawLog

	if code != 0 {
		return resp, fmt.Errorf("error in transaction (code: %d): raw_log: %s", code, rawLog)
	}

	return resp, nil
}

// getNode returns the node to use for broadcasting (specific node or chain default).
func (b *broadcaster) getNode() *ChainNode {
	if b.node != nil {
		return b.node
	}
	return b.chain.GetNode()
}

// defaultClientContext returns a default client context configured with the wallet as the sender.
func (b *broadcaster) defaultClientContext(fromWallet types.Wallet, sdkAdd sdk.AccAddress) client.Context {
	// initialize a clean buffer each time
	b.buf.Reset()
	kr := b.keyrings[fromWallet]
	cn := b.getNode()
	return cn.CliContext().
		WithOutput(b.buf).
		WithFrom(fromWallet.GetFormattedAddress()).
		WithFromAddress(sdkAdd).
		WithFromName(fromWallet.GetKeyName()).
		WithSkipConfirmation(true).
		WithAccountRetriever(AccountRetriever{chain: b.chain, prefix: b.chain.cfg.ChainConfig.Bech32Prefix}).
		WithKeyring(kr).
		WithBroadcastMode(flags.BroadcastSync).
		WithCodec(b.chain.cfg.ChainConfig.EncodingConfig.Codec)
}

// defaultTxFactory creates a new Factory with default configuration.
func (b *broadcaster) defaultTxFactory(clientCtx client.Context, account client.Account) sdktx.Factory {
	chainConfig := b.chain.cfg.ChainConfig
	return sdktx.Factory{}.
		WithAccountNumber(account.GetAccountNumber()).
		WithSequence(account.GetSequence()).
		WithSignMode(signing.SignMode_SIGN_MODE_DIRECT).
		WithGasAdjustment(chainConfig.GasAdjustment).
		WithGas(flags.DefaultGasLimit).
		WithGasPrices(chainConfig.GasPrices).
		WithMemo("celestia-test").
		WithTxConfig(clientCtx.TxConfig).
		WithAccountRetriever(clientCtx.AccountRetriever).
		WithKeybase(clientCtx.Keyring).
		WithChainID(clientCtx.ChainID).
		WithSimulateAndExecute(false)
}

// BroadcastBlobMessage uses the provided Broadcaster to broadcast all the provided message which will be signed
// by the Wallet provided. The transaction will be wrapped with MarshalBlobTx before being broadcast.
// The sdk.TxResponse and an error are returned.
func (b *broadcaster) BroadcastBlobMessage(ctx context.Context, signingWallet types.Wallet, msg sdk.Msg, blobs ...*share.Blob) (sdk.TxResponse, error) {
	cc, err := b.GetClientContext(ctx, signingWallet)
	if err != nil {
		return sdk.TxResponse{}, err
	}

	txf, err := b.GetFactory(ctx, signingWallet)
	if err != nil {
		return sdk.TxResponse{}, err
	}

	txf, err = txf.Prepare(cc)
	if err != nil {
		return sdk.TxResponse{}, err
	}

	txBuilder, err := txf.BuildUnsignedTx(msg)
	if err != nil {
		return sdk.TxResponse{}, err
	}

	if err = sdktx.Sign(ctx, txf, signingWallet.GetKeyName(), txBuilder, true); err != nil {
		return sdk.TxResponse{}, err
	}

	txBytes, err := cc.TxConfig.TxEncoder()(txBuilder.GetTx())
	if err != nil {
		return sdk.TxResponse{}, err
	}

	blobTx, err := squaretx.MarshalBlobTx(txBytes, blobs...)
	if err != nil {
		return sdk.TxResponse{}, err
	}

	res, err := cc.BroadcastTx(blobTx)
	if err != nil {
		return sdk.TxResponse{}, err
	}

	return getFullyPopulatedResponse(ctx, cc, res.TxHash)
}

// BroadcastMessages uses the provided Broadcaster to broadcast all the provided messages which will be signed
// by the Wallet provided. The sdk.TxResponse and an error are returned.
func (b *broadcaster) BroadcastMessages(ctx context.Context, signingWallet types.Wallet, msgs ...sdk.Msg) (sdk.TxResponse, error) {
	f, err := b.GetFactory(ctx, signingWallet)
	if err != nil {
		return sdk.TxResponse{}, err
	}

	cc, err := b.GetClientContext(ctx, signingWallet)
	if err != nil {
		return sdk.TxResponse{}, err
	}

	if err := sdktx.BroadcastTx(cc, f, msgs...); err != nil {
		return sdk.TxResponse{}, err
	}

	txBytes, err := b.GetTxResponseBytes(ctx, signingWallet)
	if err != nil {
		return sdk.TxResponse{}, err
	}

	err = wait.ForCondition(ctx, time.Second*30, time.Second*5, func() (bool, error) {
		var err error
		txBytes, err = b.GetTxResponseBytes(ctx, signingWallet)
		if err != nil {
			return false, nil
		}
		return true, nil
	})
	if err != nil {
		return sdk.TxResponse{}, err
	}

	respWithTxHash, err := b.UnmarshalTxResponseBytes(ctx, txBytes)
	if err != nil {
		return sdk.TxResponse{}, err
	}
	var msgTypes []string
	for _, msg := range msgs {
		msgType := reflect.TypeOf(msg).Elem().Name()
		msgTypes = append(msgTypes, msgType)
	}

<<<<<<< HEAD
	b.chain.log.Info("broadcasted msg",
		zap.String("signing_wallet", signingWallet.GetFormattedAddress()),
		zap.Strings("msg_types", msgTypes),
		zap.String("hash", respWithTxHash.TxHash),
	)
=======
	b.chain.log.Info("broadcasted message",
		zap.String("wallet_address", signingWallet.GetFormattedAddress()),
		zap.Strings("message_types", msgTypes),
		zap.String("tx_hash", respWithTxHash.TxHash))
>>>>>>> 8df517e0

	return getFullyPopulatedResponse(ctx, cc, respWithTxHash.TxHash)
}

// getFullyPopulatedResponse returns a fully populated sdk.TxResponse.
// the QueryTx function is periodically called until a tx with the given hash
// has been included in a block.
func getFullyPopulatedResponse(ctx context.Context, cc client.Context, txHash string) (sdk.TxResponse, error) {
	var resp sdk.TxResponse
	err := wait.ForCondition(ctx, time.Second*60, time.Second*5, func() (bool, error) {
		fullyPopulatedTxResp, err := authtx.QueryTx(cc, txHash)
		if err != nil {
			return false, nil
		}

		resp = *fullyPopulatedTxResp
		return true, nil
	})
	return resp, err
}<|MERGE_RESOLUTION|>--- conflicted
+++ resolved
@@ -33,28 +33,17 @@
 	keyrings map[types.Wallet]keyring.Keyring
 	// chain is a reference to the Chain instance which will be the target of the messages.
 	chain *Chain
-<<<<<<< HEAD
-=======
-	// node is the specific node to broadcast through (defaults to chain.GetNode() if nil)
-	node *ChainNode
-
->>>>>>> 8df517e0
 	// factoryOptions is a slice of broadcast.FactoryOpt which enables arbitrary configuration of the tx.Factory.
 	factoryOptions []types.FactoryOpt
 	// clientContextOptions is a slice of broadcast.ClientContextOpt which enables arbitrary configuration of the client.Context.
-<<<<<<< HEAD
-	clientContextOptions []ClientContextOpt
+	clientContextOptions []types.ClientContextOpt
 	// chainNode is the node to target when broadcasting transactions.
 	chainNode *ChainNode
-=======
-	clientContextOptions []types.ClientContextOpt
->>>>>>> 8df517e0
 }
 
 // NewBroadcaster returns an instance of Broadcaster which can be used with broadcast.Tx to
 // broadcast messages sdk messages.
-<<<<<<< HEAD
-func newBroadcaster(chain *Chain) types.Broadcaster {
+func NewBroadcaster(chain *Chain) types.Broadcaster {
 	return NewBroadcasterForNode(chain, nil)
 }
 
@@ -65,26 +54,16 @@
 	if chainNode == nil {
 		chainNode = chain.GetNode()
 	}
-=======
-func NewBroadcaster(chain *Chain) types.Broadcaster {
 	return newBroadcasterForNode(chain, nil)
 }
->>>>>>> 8df517e0
 
 // newBroadcasterForNode returns an instance of Broadcaster that broadcasts through a specific node.
 func newBroadcasterForNode(chain *Chain, node *ChainNode) types.Broadcaster {
 	return &broadcaster{
-<<<<<<< HEAD
 		chain:     chain,
-		chainNode: chainNode,
+		chainNode: node,
 		buf:       &bytes.Buffer{},
 		keyrings:  map[types.Wallet]keyring.Keyring{},
-=======
-		chain:    chain,
-		node:     node,
-		buf:      &bytes.Buffer{},
-		keyrings: map[types.Wallet]keyring.Keyring{},
->>>>>>> 8df517e0
 	}
 }
 
@@ -130,11 +109,7 @@
 // the provided wallet. ConfigureClientContextOptions can be used to configure arbitrary options to configure the returned
 // client.Context.
 func (b *broadcaster) GetClientContext(ctx context.Context, wallet types.Wallet) (client.Context, error) {
-<<<<<<< HEAD
-	cn := b.chainNode
-=======
 	cn := b.getNode()
->>>>>>> 8df517e0
 
 	_, ok := b.keyrings[wallet]
 	if !ok {
@@ -184,8 +159,8 @@
 
 // getNode returns the node to use for broadcasting (specific node or chain default).
 func (b *broadcaster) getNode() *ChainNode {
-	if b.node != nil {
-		return b.node
+	if b.chainNode != nil {
+		return b.chainNode
 	}
 	return b.chain.GetNode()
 }
@@ -316,18 +291,11 @@
 		msgTypes = append(msgTypes, msgType)
 	}
 
-<<<<<<< HEAD
 	b.chain.log.Info("broadcasted msg",
 		zap.String("signing_wallet", signingWallet.GetFormattedAddress()),
 		zap.Strings("msg_types", msgTypes),
 		zap.String("hash", respWithTxHash.TxHash),
 	)
-=======
-	b.chain.log.Info("broadcasted message",
-		zap.String("wallet_address", signingWallet.GetFormattedAddress()),
-		zap.Strings("message_types", msgTypes),
-		zap.String("tx_hash", respWithTxHash.TxHash))
->>>>>>> 8df517e0
 
 	return getFullyPopulatedResponse(ctx, cc, respWithTxHash.TxHash)
 }
