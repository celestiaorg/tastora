--- conflicted
+++ resolved
@@ -95,11 +95,7 @@
 			AggregatorPassphrase: "12345678",
 			NumNodes:             1,
 			Image: container.Image{
-<<<<<<< HEAD
 				Repository: "ghcr.io/evstack/ev-node",
-=======
-				Repository: "ghcr.io/evstack/rollkit",
->>>>>>> 1a4acde3
 				Version:    "main",
 				UIDGID:     "2000",
 			},
