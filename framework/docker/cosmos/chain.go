package cosmos

import (
	"bytes"
	"context"
	"fmt"
	"io"
	"sync"
	"testing"

	sdkmath "cosmossdk.io/math"
	"github.com/celestiaorg/go-square/v2/share"
	"github.com/celestiaorg/tastora/framework/docker/consts"
	addressutil "github.com/celestiaorg/tastora/framework/testutil/address"
	"github.com/celestiaorg/tastora/framework/testutil/wait"
	"github.com/celestiaorg/tastora/framework/types"
	"github.com/cosmos/cosmos-sdk/codec"
	sdk "github.com/cosmos/cosmos-sdk/types"
	dockerimagetypes "github.com/docker/docker/api/types/image"
	"github.com/docker/go-connections/nat"
	"go.uber.org/zap"
	"golang.org/x/sync/errgroup"
)

var _ types.Chain = &Chain{}

var sentryPorts = nat.PortMap{
	nat.Port(p2pPort):     {},
	nat.Port(rpcPort):     {},
	nat.Port(grpcPort):    {},
	nat.Port(apiPort):     {},
	nat.Port(privValPort): {},
}

type Chain struct {
	t          *testing.T
	Config     ChainConfig
	Validators ChainNodes
	FullNodes  ChainNodes
	cdc        *codec.ProtoCodec
	log        *zap.Logger

	mu          sync.Mutex
	broadcaster types.Broadcaster

	faucetWallet *types.Wallet

	// started is a bool indicating if the Chain has been started or not.
	// it is used to determine if files should be initialized at startup or
	// if the nodes should just be started.
	started bool
}

func (c *Chain) GetRelayerConfig() types.ChainRelayerConfig {
	return types.ChainRelayerConfig{
		ChainID:      c.GetChainID(),
		Denom:        c.Config.Denom,
		GasPrices:    c.Config.GasPrices,
		Bech32Prefix: c.Config.Bech32Prefix,
		RPCAddress:   "http://" + c.GetNode().Name() + ":26657",
		GRPCAddress:  "http://" + c.GetNode().Name() + ":9090",
	}
}

// GetFaucetWallet retrieves the faucet wallet for the chain.
func (c *Chain) GetFaucetWallet() *types.Wallet {
	return c.faucetWallet
}

// GetChainID returns the chain ID.
func (c *Chain) GetChainID() string {
	return c.Config.ChainID
}

// getBroadcaster returns a broadcaster that can broadcast messages to this chain.
func (c *Chain) getBroadcaster() types.Broadcaster {
	if c.broadcaster != nil {
		return c.broadcaster
	}
	c.broadcaster = NewBroadcaster(c)
	return c.broadcaster
}

// BroadcastMessages broadcasts the given messages signed on behalf of the provided user.
func (c *Chain) BroadcastMessages(ctx context.Context, signingWallet *types.Wallet, msgs ...sdk.Msg) (sdk.TxResponse, error) {
	if c.GetFaucetWallet() == nil {
		return sdk.TxResponse{}, fmt.Errorf("faucet wallet not initialized")
	}
	return c.getBroadcaster().BroadcastMessages(ctx, signingWallet, msgs...)
}

// BroadcastBlobMessage broadcasts the given messages signed on behalf of the provided user. The transaction bytes are wrapped
// using the MarshalBlobTx function before broadcasting.
func (c *Chain) BroadcastBlobMessage(ctx context.Context, signingWallet *types.Wallet, msg sdk.Msg, blobs ...*share.Blob) (sdk.TxResponse, error) {
	if signingWallet == nil {
		return sdk.TxResponse{}, fmt.Errorf("signing wallet is nil")
	}
	return c.getBroadcaster().BroadcastBlobMessage(ctx, signingWallet, msg, blobs...)
}

// AddNode adds a single full node to the chain with the given configuration
func (c *Chain) AddNode(ctx context.Context, nodeConfig ChainNodeConfig) error {
	// get genesis.json
	genbz, err := c.Validators[0].genesisFileContent(ctx)
	if err != nil {
		return err
	}

	// create a builder to access newChainNode method
	builder := NewChainBuilderFromChain(c)

	existingNodeCount := len(c.Nodes())

	// create the node directly using builder's newChainNode method
	node, err := builder.newChainNode(ctx, nodeConfig, existingNodeCount)
	if err != nil {
		return err
	}

	if err := node.initNodeFiles(ctx); err != nil {
		return err
	}

	peers, err := addressutil.BuildInternalPeerAddressList(ctx, c.Nodes())
	if err != nil {
		return err
	}

	if err := node.setPeers(ctx, peers); err != nil {
		return err
	}

	if err := node.overwriteGenesisFile(ctx, genbz); err != nil {
		return err
	}

	// execute any custom post-init functions
	// these can modify config files or modify genesis etc.
	for _, fn := range node.PostInit {
		if err := fn(ctx, node); err != nil {
			return err
		}
	}

	if err := node.createNodeContainer(ctx); err != nil {
		return err
	}
	if err := node.startContainer(ctx); err != nil {
		return err
	}

	// add the new node to the chain
	c.mu.Lock()
	defer c.mu.Unlock()
	c.FullNodes = append(c.FullNodes, node)

	return nil
}

func (c *Chain) GetNodes() []types.ChainNode {
	var nodes []types.ChainNode
	for _, n := range c.Nodes() {
		nodes = append(nodes, n)
	}
	return nodes
}

func (c *Chain) GetNetworkInfo(ctx context.Context) (types.NetworkInfo, error) {
	node := c.GetNode()
	return node.GetNetworkInfo(ctx)
}

func (c *Chain) GetVolumeName() string {
	return c.GetNode().VolumeName
}

func (c *Chain) Height(ctx context.Context) (int64, error) {
	return c.GetNode().Height(ctx)
}

// Start initializes and starts all nodes in the chain if not already started, otherwise starts all nodes without initialization.
func (c *Chain) Start(ctx context.Context) error {
	if c.started {
		return c.startAllNodes(ctx)
	}
	return c.startAndInitializeNodes(ctx)
}

// startAndInitializeNodes initializes and starts all chain nodes, configures genesis files, and ensures proper setup for the chain.
func (c *Chain) startAndInitializeNodes(ctx context.Context) error {
	c.started = true
	defaultGenesisAmount := sdk.NewCoins(sdk.NewCoin(c.Config.Denom, sdkmath.NewInt(10_000_000_000_000)))
	defaultGenesisSelfDelegation := sdk.NewCoin(c.Config.Denom, sdkmath.NewInt(5_000_000))

	eg := new(errgroup.Group)
	// initialize config and sign gentx for each validator.
	for _, v := range c.Validators {
		v := v
		v.Validator = true
		eg.Go(func() error {
			if err := v.initNodeFiles(ctx); err != nil {
				return err
			}

			// we don't want to initialize the validator if it has a keyring.
			if v.GenesisKeyring != nil {
				return nil
			}

			return v.initValidatorGenTx(ctx, defaultGenesisAmount, defaultGenesisSelfDelegation)
		})
	}
	// initialize config for each full node.
	for _, n := range c.FullNodes {
		n := n
		n.Validator = false
		eg.Go(func() error {
			return n.initNodeFiles(ctx)
		})
	}

	// wait for this to finish
	if err := eg.Wait(); err != nil {
		return err
	}

	genesisBz, err := c.getGenesisFileBz(ctx, defaultGenesisAmount)
	if err != nil {
		return fmt.Errorf("failed to get genesis file: %w", err)
	}

	chainNodes := c.Nodes()
	for _, cn := range chainNodes {

		if err := cn.overwriteGenesisFile(ctx, genesisBz); err != nil {
			return err
		}

		// test case has explicitly set a priv_validator_key.json contents.
		if cn.PrivValidatorKey != nil {
			if err := cn.overwritePrivValidatorKey(ctx, cn.PrivValidatorKey); err != nil {
				return err
			}
		}
	}

	// for all chain nodes, execute any functions provided.
	// these can do things like override config files or make any other modifications
	// before the chain node starts.
	for _, cn := range chainNodes {
		for _, fn := range cn.PostInit {
			if err := fn(ctx, cn); err != nil {
				return err
			}
		}
	}

	eg, egCtx := errgroup.WithContext(ctx)
	for _, n := range chainNodes {
		n := n
		eg.Go(func() error {
			return n.createNodeContainer(egCtx)
		})
	}
	if err := eg.Wait(); err != nil {
		return err
	}

	peers, err := addressutil.BuildInternalPeerAddressList(ctx, chainNodes)
	if err != nil {
		return err
	}

	eg, egCtx = errgroup.WithContext(ctx)
	for _, n := range chainNodes {
		n := n
		c.log.Info("Starting container", zap.String("container", n.Name()), zap.String("peers", peers))
		eg.Go(func() error {
			if err := n.setPeers(egCtx, peers); err != nil {
				return err
			}
			return n.startContainer(egCtx)
		})
	}
	if err := eg.Wait(); err != nil {
		return err
	}

	// Wait for blocks before considering the chains "started"
	if err := wait.ForBlocks(ctx, 2, c.GetNode()); err != nil {
		return err
	}

	// copy faucet key to all other validators now that containers are running.
	// this ensures the faucet wallet can be used on all nodes.
	// since the faucet wallet is only created if a genesis keyring is not provided, we only copy it over if that's the case.
	if len(c.Validators) > 0 && c.Validators[0].GenesisKeyring == nil {
		c.Validators[0].faucetWallet = c.GetFaucetWallet()
		for i := 1; i < len(c.Validators); i++ {
			if err := c.copyFaucetKeyToValidator(c.GetFaucetWallet(), c.Validators[i]); err != nil {
				return fmt.Errorf("failed to copy faucet key to validator %d: %w", i, err)
			}
			c.Validators[i].faucetWallet = c.Validators[0].faucetWallet
		}
	}

	return nil
}

// initDefaultGenesis initializes the default genesis file with validators and a faucet account for funding test wallets.
// it distributes the default genesis amount to all validators and ensures gentx files are collected and included.
func (c *Chain) initDefaultGenesis(ctx context.Context, defaultGenesisAmount sdk.Coins) ([]byte, error) {
	validator0 := c.Validators[0]
	for i := 1; i < len(c.Validators); i++ {
		validatorN := c.Validators[i]

		bech32, err := validatorN.accountKeyBech32(ctx, valKey)
		if err != nil {
			return nil, err
		}

		if err := validator0.addGenesisAccount(ctx, bech32, defaultGenesisAmount); err != nil {
			return nil, err
		}

		if err := validatorN.copyGentx(ctx, validator0); err != nil {
			return nil, err
		}
	}

	// create the faucet wallet, this can be used to fund new wallets in the tests.
	wallet, err := c.CreateWallet(ctx, consts.FaucetAccountKeyName)
	if err != nil {
		return nil, fmt.Errorf("failed to create faucet wallet: %w", err)
	}
	c.faucetWallet = wallet

	if err := validator0.addGenesisAccount(ctx, wallet.GetFormattedAddress(), []sdk.Coin{{Denom: c.Config.Denom, Amount: sdkmath.NewInt(10_000_000_000_000)}}); err != nil {
		return nil, err
	}

	if err := validator0.collectGentxs(ctx); err != nil {
		return nil, err
	}

	genbz, err := validator0.genesisFileContent(ctx)
	if err != nil {
		return nil, err
	}
	genbz = bytes.ReplaceAll(genbz, []byte(`"stake"`), []byte(fmt.Sprintf(`"%s"`, c.Config.Denom)))
	return genbz, nil
}

func (c *Chain) GetNode() *ChainNode {
	return c.Nodes()[0]
}

// Nodes returns all nodes, including validators and fullnodes.
func (c *Chain) Nodes() ChainNodes {
	return append(c.Validators, c.FullNodes...)
}

// startAllNodes creates and starts new containers for each node.
// Should only be used if the chain has previously been started with .Start.
func (c *Chain) startAllNodes(ctx context.Context) error {
	// prevent client calls during this time
	c.mu.Lock()
	defer c.mu.Unlock()
	var eg errgroup.Group
	for _, n := range c.Nodes() {
		n := n
		eg.Go(func() error {
			if err := n.createNodeContainer(ctx); err != nil {
				return err
			}
			return n.startContainer(ctx)
		})
	}
	return eg.Wait()
}

// Stop stops all nodes in the chain without removing them.
func (c *Chain) Stop(ctx context.Context) error {
	var eg errgroup.Group
	for _, n := range c.Nodes() {
		n := n
		eg.Go(func() error {
			return n.Stop(ctx)
		})
	}
	return eg.Wait()
}

// Remove stops and removes all nodes in the chain.
<<<<<<< HEAD
func (c *Chain) Remove(ctx context.Context, opts ...types.RemoveOption) error {
=======
func (c *Chain) Remove(ctx context.Context) error {
>>>>>>> 193fc3e2
	var eg errgroup.Group
	for _, n := range c.Nodes() {
		n := n
		eg.Go(func() error {
<<<<<<< HEAD
			return n.Remove(ctx, opts...)
=======
			return n.Remove(ctx)
>>>>>>> 193fc3e2
		})
	}
	return eg.Wait()
}

// UpgradeVersion updates the chain's version across all components, including validators and full nodes, and pulls new images.
// It removes containers while preserving volumes, updates images, and restarts the chain with the new version.
func (c *Chain) UpgradeVersion(ctx context.Context, version string) error {
	// remove containers but preserve volumes for upgrade
	if err := c.Remove(ctx, types.WithPreserveVolumes()); err != nil {
		return fmt.Errorf("failed to remove containers for upgrade: %w", err)
	}

	// Update image versions
	c.Config.Image.Version = version
	for _, n := range c.Validators {
		n.Image.Version = version
	}
	for _, n := range c.FullNodes {
		n.Image.Version = version
	}

	// Pull new images
	c.pullImages(ctx)

	// Start the chain with the new version
	if err := c.Start(ctx); err != nil {
		return fmt.Errorf("failed to start chain after upgrade: %w", err)
	}

	return nil
}

// pullImages pulls all images used by the chain chains.
func (c *Chain) pullImages(ctx context.Context) {
	pulled := make(map[string]struct{})
	for _, n := range c.Nodes() {
		image := n.Image
		if _, ok := pulled[image.Ref()]; ok {
			continue
		}

		pulled[image.Ref()] = struct{}{}
		rc, err := c.Config.DockerClient.ImagePull(
			ctx,
			image.Ref(),
			dockerimagetypes.PullOptions{},
		)
		if err != nil {
			c.log.Error("Failed to pull image",
				zap.Error(err),
				zap.String("repository", image.Repository),
				zap.String("tag", image.Version),
			)
		} else {
			_, _ = io.Copy(io.Discard, rc)
			_ = rc.Close()
		}
	}
}

// CreateWallet creates a new wallet using Validator[0] to maintain backward compatibility.
func (c *Chain) CreateWallet(ctx context.Context, keyName string) (*types.Wallet, error) {
	return c.GetNode().CreateWallet(ctx, keyName, c.Config.Bech32Prefix)
}

// copyFaucetKeyToValidator copies the faucet key from validator[0] to the specified validator.
func (c *Chain) copyFaucetKeyToValidator(faucetWallet *types.Wallet, targetValidator *ChainNode) error {
	faucetKeyName := faucetWallet.GetKeyName()

	// as part of setup, the faucet wallet was created on Validators[0]
	sourceKeyring, err := c.Validators[0].GetKeyring()
	if err != nil {
		return fmt.Errorf("failed to get source keyring: %w", err)
	}

	// get the keyring from target validator
	targetKeyring, err := targetValidator.GetKeyring()
	if err != nil {
		return fmt.Errorf("failed to get target keyring: %w", err)
	}

	// export the key from source
	armoredKey, err := sourceKeyring.ExportPrivKeyArmor(faucetKeyName, "")
	if err != nil {
		return fmt.Errorf("failed to export faucet key: %w", err)
	}

	// import the key to target
	if err := targetKeyring.ImportPrivKey(faucetKeyName, armoredKey, ""); err != nil {
		return fmt.Errorf("failed to import faucet key: %w", err)
	}

	return nil
}

// getGenesisFileBz retrieves the genesis file bytes for the chain, generating a default genesis if none is specified.
func (c *Chain) getGenesisFileBz(ctx context.Context, defaultGenesisAmount sdk.Coins) ([]byte, error) {
	if c.Config.GenesisFileBz != nil {
		return c.Config.GenesisFileBz, nil
	}
	// only perform initial genesis and faucet account creation if no genesis keyring is provided.
	if len(c.Validators) > 0 && c.Validators[0].GenesisKeyring == nil {
		return c.initDefaultGenesis(ctx, defaultGenesisAmount)
	}

	return nil, fmt.Errorf("genesis file must be specified if no validator nodes are present")
}<|MERGE_RESOLUTION|>--- conflicted
+++ resolved
@@ -392,20 +392,12 @@
 }
 
 // Remove stops and removes all nodes in the chain.
-<<<<<<< HEAD
 func (c *Chain) Remove(ctx context.Context, opts ...types.RemoveOption) error {
-=======
-func (c *Chain) Remove(ctx context.Context) error {
->>>>>>> 193fc3e2
 	var eg errgroup.Group
 	for _, n := range c.Nodes() {
 		n := n
 		eg.Go(func() error {
-<<<<<<< HEAD
 			return n.Remove(ctx, opts...)
-=======
-			return n.Remove(ctx)
->>>>>>> 193fc3e2
 		})
 	}
 	return eg.Wait()
@@ -428,7 +420,6 @@
 		n.Image.Version = version
 	}
 
-	// Pull new images
 	c.pullImages(ctx)
 
 	// Start the chain with the new version
