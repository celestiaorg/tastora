--- conflicted
+++ resolved
@@ -112,8 +112,8 @@
 	ChainNodeConfig     *ChainNodeConfig
 	HomeDir             string
 	// Optional fields for key preloading
-	GenesisKeyring keyring.Keyring
-	ValidatorIndex int
+	GenesisKeyring   keyring.Keyring
+	ValidatorIndex   int
 	PrivValidatorKey []byte
 }
 
@@ -123,11 +123,13 @@
 	if params.Validator {
 		nodeType = "val"
 	}
+
+	log := params.Logger.With(
+		zap.Bool("validator", params.Validator),
+		zap.Int("i", params.Index),
+	)
+
 	tn := &ChainNode{
-		log: params.Logger.With(
-			zap.Bool("validator", params.Validator),
-			zap.Int("i", params.Index),
-		),
 		Validator:           params.Validator,
 		chainID:             params.ChainID,
 		binaryName:          params.BinaryName,
@@ -142,7 +144,7 @@
 		genesisKeyring:      params.GenesisKeyring,
 		validatorIndex:      params.ValidatorIndex,
 		privValidatorKey:    params.PrivValidatorKey,
-		node:                newNode(params.DockerNetworkID, params.DockerClient, params.TestName, params.Image, params.HomeDir, params.Index, nodeType),
+		node:                newNode(params.DockerNetworkID, params.DockerClient, params.TestName, params.Image, params.HomeDir, params.Index, nodeType, log),
 	}
 
 	tn.containerLifecycle = NewContainerLifecycle(params.Logger, params.DockerClient, tn.Name())
@@ -170,32 +172,7 @@
 // by the host running the test.
 func (tn *ChainNode) GetKeyring() (keyring.Keyring, error) {
 	containerKeyringDir := path.Join(tn.homeDir, "keyring-test")
-<<<<<<< HEAD
 	return dockerinternal.NewDockerKeyring(tn.DockerClient, tn.containerLifecycle.ContainerID(), containerKeyringDir, tn.encodingConfig.Codec), nil
-=======
-	return dockerinternal.NewDockerKeyring(tn.DockerClient, tn.containerLifecycle.ContainerID(), containerKeyringDir, tn.cfg.ChainConfig.EncodingConfig.Codec), nil
-}
-
-func NewDockerChainNode(log *zap.Logger, validator bool, cfg Config, testName string, image DockerImage, index int) *ChainNode {
-	nodeType := "fn"
-	if validator {
-		nodeType = "val"
-	}
-
-	log = log.With(
-		zap.Bool("validator", validator),
-		zap.Int("i", index),
-	)
-	tn := &ChainNode{
-		Validator: validator,
-		cfg:       cfg,
-		node:      newNode(cfg.DockerNetworkID, cfg.DockerClient, testName, image, path.Join("/var/cosmos-chain", cfg.ChainConfig.Name), index, nodeType, log),
-	}
-
-	tn.containerLifecycle = NewContainerLifecycle(log, cfg.DockerClient, tn.Name())
-
-	return tn
->>>>>>> 9edaf22c
 }
 
 // Name of the test node container.
@@ -468,16 +445,16 @@
 		return nil // Skip if no private validator key provided
 	}
 
-	tn.log.Info("overwriting private validator key after init",
+	tn.logger().Info("overwriting private validator key after init",
 		zap.Int("key_size", len(tn.privValidatorKey)),
 	)
 
-	err := tn.writeFile(ctx, tn.logger(), tn.privValidatorKey, "config/priv_validator_key.json")
+	err := tn.WriteFile(ctx, "config/priv_validator_key.json", tn.privValidatorKey)
 	if err != nil {
 		return fmt.Errorf("overwriting priv_validator_key.json: %w", err)
 	}
 
-	tn.log.Info("successfully overwrote private validator key")
+	tn.logger().Info("successfully overwrote private validator key")
 	return nil
 }
 
