--- conflicted
+++ resolved
@@ -84,11 +84,7 @@
 	if c.broadcaster != nil {
 		return c.broadcaster
 	}
-<<<<<<< HEAD
-	c.broadcaster = newBroadcaster(c)
-=======
 	c.broadcaster = NewBroadcaster(c)
->>>>>>> 8df517e0
 	return c.broadcaster
 }
 
