package docker

import (
	"context"
	"fmt"
	"github.com/celestiaorg/tastora/framework/docker/consts"
	"github.com/celestiaorg/tastora/framework/docker/file"
	volumetypes "github.com/docker/docker/api/types/volume"
	dockerclient "github.com/moby/moby/client"
	"go.uber.org/zap"
)

// ContainerNode contains the fields and shared methods for docker nodes. (app nodes & bridge nodes)
type ContainerNode struct {
	VolumeName         string
	NetworkID          string
	DockerClient       *dockerclient.Client
	TestName           string
	Image              DockerImage
	containerLifecycle *ContainerLifecycle
	homeDir            string
	nodeType           string
	Index              int
	logger             *zap.Logger
}

// newContainerNode creates a new ContainerNode instance with the required parameters.
func newContainerNode(
	networkID string,
	dockerClient *dockerclient.Client,
	testName string,
	image DockerImage,
	homeDir string,
	idx int,
	nodeType string,
	logger *zap.Logger,
) *ContainerNode {
	return &ContainerNode{
		NetworkID:    networkID,
		DockerClient: dockerClient,
		TestName:     testName,
		Image:        image,
		homeDir:      homeDir,
		Index:        idx,
		logger:       logger,
		nodeType:     nodeType,
	}
}

// exec runs a command in the node's container.
func (n *ContainerNode) exec(ctx context.Context, logger *zap.Logger, cmd []string, env []string) ([]byte, []byte, error) {
	job := NewImage(logger, n.DockerClient, n.NetworkID, n.TestName, n.Image.Repository, n.Image.Version)
	opts := ContainerOptions{
		Env:   env,
		Binds: n.bind(),
	}
	res := job.Run(ctx, cmd, opts)
	if res.Err != nil {
		logger.Error("failed to run command", zap.String("cmd", fmt.Sprintf("%v", cmd)), zap.Error(res.Err), zap.String("stdout", string(res.Stdout)), zap.String("stderr", string(res.Stderr)), zap.Strings("env", env))
	}
	return res.Stdout, res.Stderr, res.Err
}

<<<<<<< HEAD
// bind returns the home folder bind point for running the node.
=======
// bind returns the home folder bind point for running the ContainerNode.
>>>>>>> 6491402d
func (n *ContainerNode) bind() []string {
	return []string{fmt.Sprintf("%s:%s", n.VolumeName, n.homeDir)}
}

<<<<<<< HEAD
// GetType returns the node type as a string.
=======
// GetType returns the ContainerNode type as a string.
>>>>>>> 6491402d
func (n *ContainerNode) GetType() string {
	return n.nodeType
}

<<<<<<< HEAD
// removeContainer gracefully stops and removes the container associated with the node using the provided context.
=======
// removeContainer gracefully stops and removes the container associated with the ContainerNode using the provided context.
>>>>>>> 6491402d
func (n *ContainerNode) removeContainer(ctx context.Context) error {
	return n.containerLifecycle.RemoveContainer(ctx)
}

<<<<<<< HEAD
// stopContainer gracefully stops the container associated with the node using the provided context.
=======
// stopContainer gracefully stops the container associated with the ContainerNode using the provided context.
>>>>>>> 6491402d
func (n *ContainerNode) stopContainer(ctx context.Context) error {
	return n.containerLifecycle.StopContainer(ctx)
}

<<<<<<< HEAD
// startContainer starts the container associated with the node using the provided context.
=======
// startContainer starts the container associated with the ContainerNode using the provided context.
>>>>>>> 6491402d
func (n *ContainerNode) startContainer(ctx context.Context) error {
	return n.containerLifecycle.StartContainer(ctx)
}

<<<<<<< HEAD
// ReadFile reads a file from the node's container volume at the given relative path.
=======
// ReadFile reads a file from the ContainerNode's container volume at the given relative path.
>>>>>>> 6491402d
func (n *ContainerNode) ReadFile(ctx context.Context, relPath string) ([]byte, error) {
	fr := file.NewRetriever(n.logger, n.DockerClient, n.TestName)
	content, err := fr.SingleFileContent(ctx, n.VolumeName, relPath)
	if err != nil {
		return nil, fmt.Errorf("failed to read file at %s: %w", relPath, err)
	}
	return content, nil
}

// WriteFile accepts file contents in a byte slice and writes the contents to
// the docker filesystem. relPath describes the location of the file in the
// docker volume relative to the home directory.
func (n *ContainerNode) WriteFile(ctx context.Context, relPath string, content []byte) error {
	fw := file.NewWriter(n.logger, n.DockerClient, n.TestName)
	return fw.WriteFile(ctx, n.VolumeName, relPath, content)
}

<<<<<<< HEAD
// Name of the test node container.
func (n *ContainerNode) Name() string {
	return fmt.Sprintf("%s-%d-%s", n.GetType(), n.Index, SanitizeContainerName(n.TestName))
}

// HostName of the test node container.
func (n *ContainerNode) HostName() string {
	return CondenseHostName(n.Name())
}

// createAndSetupVolume creates a Docker volume for the node and sets up proper ownership.
// This consolidates the volume creation pattern used across all node types.
func (n *ContainerNode) createAndSetupVolume(ctx context.Context) error {
	// create volume with appropriate labels
=======
// createAndSetupVolume creates a Docker volume for the node and sets up proper ownership.
// This consolidates the volume creation pattern used across all node types.
func (n *ContainerNode) createAndSetupVolume(ctx context.Context) error {
>>>>>>> 6491402d
	v, err := n.DockerClient.VolumeCreate(ctx, volumetypes.CreateOptions{
		Labels: map[string]string{
			consts.CleanupLabel:   n.TestName,
			consts.NodeOwnerLabel: n.Name(),
		},
	})
	if err != nil {
		return fmt.Errorf("creating volume for %s: %w", n.nodeType, err)
	}

<<<<<<< HEAD
	// set the node's volume name
=======
>>>>>>> 6491402d
	n.VolumeName = v.Name

	// configure volume ownership
	if err := SetVolumeOwner(ctx, VolumeOwnerOptions{
		Log:        n.logger,
		Client:     n.DockerClient,
		VolumeName: v.Name,
		ImageRef:   n.Image.Ref(),
		TestName:   n.TestName,
		UidGid:     n.Image.UIDGID,
	}); err != nil {
		return fmt.Errorf("set volume owner: %w", err)
	}

	return nil
}<|MERGE_RESOLUTION|>--- conflicted
+++ resolved
@@ -61,56 +61,32 @@
 	return res.Stdout, res.Stderr, res.Err
 }
 
-<<<<<<< HEAD
-// bind returns the home folder bind point for running the node.
-=======
 // bind returns the home folder bind point for running the ContainerNode.
->>>>>>> 6491402d
 func (n *ContainerNode) bind() []string {
 	return []string{fmt.Sprintf("%s:%s", n.VolumeName, n.homeDir)}
 }
 
-<<<<<<< HEAD
-// GetType returns the node type as a string.
-=======
 // GetType returns the ContainerNode type as a string.
->>>>>>> 6491402d
 func (n *ContainerNode) GetType() string {
 	return n.nodeType
 }
 
-<<<<<<< HEAD
-// removeContainer gracefully stops and removes the container associated with the node using the provided context.
-=======
 // removeContainer gracefully stops and removes the container associated with the ContainerNode using the provided context.
->>>>>>> 6491402d
 func (n *ContainerNode) removeContainer(ctx context.Context) error {
 	return n.containerLifecycle.RemoveContainer(ctx)
 }
 
-<<<<<<< HEAD
-// stopContainer gracefully stops the container associated with the node using the provided context.
-=======
 // stopContainer gracefully stops the container associated with the ContainerNode using the provided context.
->>>>>>> 6491402d
 func (n *ContainerNode) stopContainer(ctx context.Context) error {
 	return n.containerLifecycle.StopContainer(ctx)
 }
 
-<<<<<<< HEAD
-// startContainer starts the container associated with the node using the provided context.
-=======
 // startContainer starts the container associated with the ContainerNode using the provided context.
->>>>>>> 6491402d
 func (n *ContainerNode) startContainer(ctx context.Context) error {
 	return n.containerLifecycle.StartContainer(ctx)
 }
 
-<<<<<<< HEAD
-// ReadFile reads a file from the node's container volume at the given relative path.
-=======
 // ReadFile reads a file from the ContainerNode's container volume at the given relative path.
->>>>>>> 6491402d
 func (n *ContainerNode) ReadFile(ctx context.Context, relPath string) ([]byte, error) {
 	fr := file.NewRetriever(n.logger, n.DockerClient, n.TestName)
 	content, err := fr.SingleFileContent(ctx, n.VolumeName, relPath)
@@ -128,7 +104,6 @@
 	return fw.WriteFile(ctx, n.VolumeName, relPath, content)
 }
 
-<<<<<<< HEAD
 // Name of the test node container.
 func (n *ContainerNode) Name() string {
 	return fmt.Sprintf("%s-%d-%s", n.GetType(), n.Index, SanitizeContainerName(n.TestName))
@@ -143,11 +118,6 @@
 // This consolidates the volume creation pattern used across all node types.
 func (n *ContainerNode) createAndSetupVolume(ctx context.Context) error {
 	// create volume with appropriate labels
-=======
-// createAndSetupVolume creates a Docker volume for the node and sets up proper ownership.
-// This consolidates the volume creation pattern used across all node types.
-func (n *ContainerNode) createAndSetupVolume(ctx context.Context) error {
->>>>>>> 6491402d
 	v, err := n.DockerClient.VolumeCreate(ctx, volumetypes.CreateOptions{
 		Labels: map[string]string{
 			consts.CleanupLabel:   n.TestName,
@@ -158,10 +128,6 @@
 		return fmt.Errorf("creating volume for %s: %w", n.nodeType, err)
 	}
 
-<<<<<<< HEAD
-	// set the node's volume name
-=======
->>>>>>> 6491402d
 	n.VolumeName = v.Name
 
 	// configure volume ownership
