--- conflicted
+++ resolved
@@ -107,10 +107,6 @@
 // createAndSetupVolume creates a Docker volume for the node and sets up proper ownership.
 // This consolidates the volume creation pattern used across all node types.
 func (n *ContainerNode) createAndSetupVolume(ctx context.Context) error {
-<<<<<<< HEAD
-	// create volume with appropriate labels
-=======
->>>>>>> 916080ca
 	v, err := n.DockerClient.VolumeCreate(ctx, volumetypes.CreateOptions{
 		Labels: map[string]string{
 			consts.CleanupLabel:   n.TestName,
@@ -121,10 +117,6 @@
 		return fmt.Errorf("creating volume for %s: %w", n.nodeType, err)
 	}
 
-<<<<<<< HEAD
-	// set the node's volume name
-=======
->>>>>>> 916080ca
 	n.VolumeName = v.Name
 
 	// configure volume ownership
