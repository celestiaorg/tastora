package docker

import (
	"bytes"
	"context"
	"fmt"
	"net/http"
	"path"
	"path/filepath"
	"strings"
	"sync"
	"time"

	"github.com/celestiaorg/tastora/framework/docker/container"
	"github.com/celestiaorg/tastora/framework/docker/internal"
	"github.com/celestiaorg/tastora/framework/types"
	libclient "github.com/cometbft/cometbft/rpc/jsonrpc/client"
	"github.com/docker/go-connections/nat"
	"go.uber.org/zap"
	"google.golang.org/grpc"
	"google.golang.org/grpc/credentials/insecure"
)

var _ types.RollkitNode = &RollkitNode{}

const (
	rollkitRpcPort  = "7331/tcp"
	rollkitHttpPort = "8080/tcp"
)

var rollkitSentryPorts = nat.PortMap{
	nat.Port(p2pPort):         {},
	nat.Port(rollkitRpcPort):  {}, // rollkit uses a different rpc port
	nat.Port(grpcPort):        {},
	nat.Port(apiPort):         {},
	nat.Port(privValPort):     {},
	nat.Port(rollkitHttpPort): {},
}

type RollkitNode struct {
	*container.Node
	cfg Config
	mu  sync.Mutex

	GrpcConn *grpc.ClientConn

	// Ports set during startContainer.
	hostRPCPort  string
	hostAPIPort  string
	hostGRPCPort string
	hostP2PPort  string
	hostHTTPPort string
}

func NewRollkitNode(cfg Config, testName string, image container.Image, index int) *RollkitNode {
	logger := cfg.Logger.With(
		zap.Int("i", index),
		zap.Bool("aggregator", index == 0),
	)
	rn := &RollkitNode{
		cfg:  cfg,
<<<<<<< HEAD
		Node: container.NewNode(cfg.DockerNetworkID, cfg.DockerClient, testName, image, path.Join("/var", "rollkit"), index, RollkitType, logger),
=======
		Node: container.NewNode(cfg.DockerNetworkID, cfg.DockerClient, testName, image, path.Join("/var", "rollkit"), index, "rollkit", logger),
>>>>>>> 8df517e0
	}

	rn.SetContainerLifecycle(container.NewLifecycle(cfg.Logger, cfg.DockerClient, rn.Name()))
	return rn
}

// Name of the test node container.
func (rn *RollkitNode) Name() string {
	return fmt.Sprintf("%s-rollkit-%d-%s", rn.cfg.RollkitChainConfig.ChainID, rn.Index, internal.SanitizeContainerName(rn.TestName))
}

// HostName returns the condensed hostname for the RollkitNode.
func (rn *RollkitNode) HostName() string {
	return internal.CondenseHostName(rn.Name())
}

func (rn *RollkitNode) logger() *zap.Logger {
	return rn.cfg.Logger.With(
		zap.String("chain_id", rn.cfg.RollkitChainConfig.ChainID),
		zap.String("test", rn.TestName),
	)
}

// isAggregator returns true if the RollkitNode is the aggregator
func (rn *RollkitNode) isAggregator() bool {
	return rn.Index == 0
}

// Init initializes the RollkitNode.
func (rn *RollkitNode) Init(ctx context.Context, initArguments ...string) error {
	rn.mu.Lock()
	defer rn.mu.Unlock()

	cmd := []string{rn.cfg.RollkitChainConfig.Bin, "--home", rn.HomeDir(), "--chain_id", rn.cfg.RollkitChainConfig.ChainID, "init"}
	if rn.isAggregator() {
		signerPath := filepath.Join(rn.HomeDir(), "config")
		cmd = append(cmd,
			"--rollkit.node.aggregator",
			"--rollkit.signer.passphrase="+rn.cfg.RollkitChainConfig.AggregatorPassphrase, //nolint:gosec // used for testing only
			"--rollkit.signer.path="+signerPath)
	}

	cmd = append(cmd, initArguments...)

	_, _, err := rn.Exec(ctx, rn.Logger, cmd, rn.cfg.RollkitChainConfig.Env)
	if err != nil {
		return fmt.Errorf("failed to initialize rollkit node: %w", err)
	}

	return nil
}

// Start starts an individual RollkitNode.
func (rn *RollkitNode) Start(ctx context.Context, startArguments ...string) error {
	if err := rn.createRollkitContainer(ctx, startArguments...); err != nil {
		return fmt.Errorf("failed to create container: %w", err)
	}

	if err := rn.startContainer(ctx); err != nil {
		return fmt.Errorf("failed to start container: %w", err)
	}

	return nil
}

// createRollkitContainer initializes but does not start a container for the RollkitNode with the specified configuration and context.
func (rn *RollkitNode) createRollkitContainer(ctx context.Context, additionalStartArgs ...string) error {

	usingPorts := nat.PortMap{}
	for k, v := range rollkitSentryPorts {
		usingPorts[k] = v
	}

	startCmd := []string{
		rn.cfg.RollkitChainConfig.Bin,
		"--home", rn.HomeDir(),
		"start",
	}
	if rn.isAggregator() {
		signerPath := filepath.Join(rn.HomeDir(), "config")
		startCmd = append(startCmd,
			"--rollkit.node.aggregator",
			"--rollkit.signer.passphrase="+rn.cfg.RollkitChainConfig.AggregatorPassphrase, //nolint:gosec // used for testing only
			"--rollkit.signer.path="+signerPath)
	}

	// any custom arguments passed in on top of the required ones.
	startCmd = append(startCmd, additionalStartArgs...)

	return rn.ContainerLifecycle.CreateContainer(ctx, rn.TestName, rn.NetworkID, rn.Image, usingPorts, "", rn.Bind(), nil, rn.HostName(), startCmd, rn.cfg.RollkitChainConfig.Env, []string{})
}

// startContainer starts the container for the RollkitNode, initializes its ports, and ensures the node rpc is responding returning.
// Returns an error if the container fails to start, ports cannot be set, or syncing is not completed within the timeout.
func (rn *RollkitNode) startContainer(ctx context.Context) error {
	if err := rn.ContainerLifecycle.StartContainer(ctx); err != nil {
		return err
	}

	// Set the host ports once since they will not change after the container has started.
	hostPorts, err := rn.ContainerLifecycle.GetHostPorts(ctx, rollkitRpcPort, grpcPort, apiPort, p2pPort, rollkitHttpPort)
	if err != nil {
		return err
	}
	rn.hostRPCPort, rn.hostGRPCPort, rn.hostAPIPort, rn.hostP2PPort, rn.hostHTTPPort = hostPorts[0], hostPorts[1], hostPorts[2], hostPorts[3], hostPorts[4]

	err = rn.initGRPCConnection("tcp://" + rn.hostRPCPort)
	if err != nil {
		return err
	}

	// wait a short period of time for the node to come online.
	time.Sleep(5 * time.Second)

	return rn.waitForNodeReady(ctx, 60*time.Second)
}

// initGRPCConnection creates and assigns a new GRPC connection to the RollkitNode.
func (rn *RollkitNode) initGRPCConnection(addr string) error {
	httpClient, err := libclient.DefaultHTTPClient(addr)
	if err != nil {
		return err
	}

	httpClient.Timeout = 10 * time.Second
	grpcConn, err := grpc.NewClient(
		rn.hostGRPCPort, grpc.WithTransportCredentials(insecure.NewCredentials()),
	)
	if err != nil {
		return fmt.Errorf("grpc dial: %w", err)
	}
	rn.GrpcConn = grpcConn

	return nil
}

// GetHostName returns the hostname of the RollkitNode
func (rn *RollkitNode) GetHostName() string {
	return rn.HostName()
}

// GetHostRPCPort returns the host RPC port
func (rn *RollkitNode) GetHostRPCPort() string {
	return strings.ReplaceAll(rn.hostRPCPort, "0.0.0.0:", "")
}

// GetHostAPIPort returns the host API port
func (rn *RollkitNode) GetHostAPIPort() string {
	return strings.ReplaceAll(rn.hostAPIPort, "0.0.0.0:", "")
}

// GetHostGRPCPort returns the host GRPC port
func (rn *RollkitNode) GetHostGRPCPort() string {
	return strings.ReplaceAll(rn.hostGRPCPort, "0.0.0.0:", "")
}

// GetHostP2PPort returns the host P2P port
func (rn *RollkitNode) GetHostP2PPort() string {
	return strings.ReplaceAll(rn.hostP2PPort, "0.0.0.0:", "")
}

// GetHostHTTPPort returns the host HTTP port
func (rn *RollkitNode) GetHostHTTPPort() string {
	return strings.ReplaceAll(rn.hostHTTPPort, "0.0.0.0:", "")
}

// waitForNodeReady polls the health endpoint until the node is ready or timeout is reached
func (rn *RollkitNode) waitForNodeReady(ctx context.Context, timeout time.Duration) error {
	healthURL := fmt.Sprintf("http://%s/evnode.v1.HealthService/Livez", rn.hostRPCPort)
	client := &http.Client{Timeout: 5 * time.Second}

	timeoutCh := time.After(timeout)
	ticker := time.NewTicker(2 * time.Second)
	defer ticker.Stop()

	for {
		select {
		case <-ctx.Done():
			return fmt.Errorf("context cancelled while waiting for node readiness: %w", ctx.Err())
		case <-timeoutCh:
			return fmt.Errorf("node did not become ready within timeout")
		case <-ticker.C:
			if rn.isNodeHealthy(client, healthURL) {
				rn.logger().Info("rollkit node is ready")
				return nil
			}
		}
	}
}

// isNodeHealthy checks if the node health endpoint returns 200
func (rn *RollkitNode) isNodeHealthy(client *http.Client, healthURL string) bool {
	req, err := http.NewRequest("POST", healthURL, bytes.NewBufferString("{}"))
	if err != nil {
		rn.logger().Debug("failed to create health check request", zap.Error(err))
		return false
	}
	req.Header.Set("Content-Type", "application/json")

	resp, err := client.Do(req)
	if err != nil {
		rn.logger().Debug("rollkit node not ready yet", zap.String("url", healthURL), zap.Error(err))
		return false
	}
	defer func() { _ = resp.Body.Close() }()

	if resp.StatusCode == 200 {
		return true
	}

	rn.logger().Debug("rollkit node not ready yet", zap.String("url", healthURL), zap.Int("status", resp.StatusCode))
	return false
}<|MERGE_RESOLUTION|>--- conflicted
+++ resolved
@@ -59,11 +59,7 @@
 	)
 	rn := &RollkitNode{
 		cfg:  cfg,
-<<<<<<< HEAD
 		Node: container.NewNode(cfg.DockerNetworkID, cfg.DockerClient, testName, image, path.Join("/var", "rollkit"), index, RollkitType, logger),
-=======
-		Node: container.NewNode(cfg.DockerNetworkID, cfg.DockerClient, testName, image, path.Join("/var", "rollkit"), index, "rollkit", logger),
->>>>>>> 8df517e0
 	}
 
 	rn.SetContainerLifecycle(container.NewLifecycle(cfg.Logger, cfg.DockerClient, rn.Name()))
